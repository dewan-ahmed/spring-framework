--- conflicted
+++ resolved
@@ -12,22 +12,8 @@
 antora {
 	options = [clean: true, fetch: !project.gradle.startParameter.offline, stacktrace: true]
 	environment = [
-<<<<<<< HEAD
-			'ALGOLIA_API_KEY': '82c7ead946afbac3cf98c32446154691',
-			'ALGOLIA_APP_ID': '244V8V9FGG',
-			'ALGOLIA_INDEX_NAME': 'framework-docs'
-	]
-	dependencies = [
-			'@antora/atlas-extension': '1.0.0-alpha.1',
-			'@antora/collector-extension': '1.0.0-alpha.3',
-			'@asciidoctor/tabs': '1.0.0-beta.3',
-			'@opendevise/antora-release-line-extension': '1.0.0',
-			'@springio/antora-extensions': '1.8.2',
-			'@springio/asciidoctor-extensions': '1.0.0-alpha.10'
-=======
 			'BUILD_REFNAME': 'HEAD',
 			'BUILD_VERSION': project.version,
->>>>>>> 34f4ad3b
 	]
 }
 
