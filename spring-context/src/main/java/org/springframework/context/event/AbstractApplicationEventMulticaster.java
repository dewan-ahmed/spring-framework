/*
 * Copyright 2002-2019 the original author or authors.
 *
 * Licensed under the Apache License, Version 2.0 (the "License");
 * you may not use this file except in compliance with the License.
 * You may obtain a copy of the License at
 *
 *      http://www.apache.org/licenses/LICENSE-2.0
 *
 * Unless required by applicable law or agreed to in writing, software
 * distributed under the License is distributed on an "AS IS" BASIS,
 * WITHOUT WARRANTIES OR CONDITIONS OF ANY KIND, either express or implied.
 * See the License for the specific language governing permissions and
 * limitations under the License.
 */

package org.springframework.context.event;

import java.util.ArrayList;
import java.util.Collection;
import java.util.LinkedHashSet;
import java.util.List;
import java.util.Map;
import java.util.Set;
import java.util.concurrent.ConcurrentHashMap;

import org.springframework.aop.framework.AopProxyUtils;
import org.springframework.beans.factory.BeanClassLoaderAware;
import org.springframework.beans.factory.BeanFactory;
import org.springframework.beans.factory.BeanFactoryAware;
import org.springframework.beans.factory.NoSuchBeanDefinitionException;
import org.springframework.beans.factory.config.ConfigurableBeanFactory;
import org.springframework.context.ApplicationEvent;
import org.springframework.context.ApplicationListener;
import org.springframework.core.ResolvableType;
import org.springframework.core.annotation.AnnotationAwareOrderComparator;
import org.springframework.lang.Nullable;
import org.springframework.util.Assert;
import org.springframework.util.ClassUtils;
import org.springframework.util.ObjectUtils;

/**
 * Abstract implementation of the {@link ApplicationEventMulticaster} interface,
 * providing the basic listener registration facility.
 *
 * <p>Doesn't permit multiple instances of the same listener by default,
 * as it keeps listeners in a linked Set. The collection class used to hold
 * ApplicationListener objects can be overridden through the "collectionClass"
 * bean property.
 *
 * <p>Implementing ApplicationEventMulticaster's actual {@link #multicastEvent} method
 * is left to subclasses. {@link SimpleApplicationEventMulticaster} simply multicasts
 * all events to all registered listeners, invoking them in the calling thread.
 * Alternative implementations could be more sophisticated in those respects.
 *
 * @author Juergen Hoeller
 * @author Stephane Nicoll
 * @since 1.2.3
 * @see #getApplicationListeners(ApplicationEvent, ResolvableType)
 * @see SimpleApplicationEventMulticaster
 */
public abstract class AbstractApplicationEventMulticaster
		implements ApplicationEventMulticaster, BeanClassLoaderAware, BeanFactoryAware {

	private final ListenerRetriever defaultRetriever = new ListenerRetriever(false);

	final Map<ListenerCacheKey, ListenerRetriever> retrieverCache = new ConcurrentHashMap<>(64);

	@Nullable
	private ClassLoader beanClassLoader;

	@Nullable
	private BeanFactory beanFactory;

	private Object retrievalMutex = this.defaultRetriever;


	@Override
	public void setBeanClassLoader(ClassLoader classLoader) {
		this.beanClassLoader = classLoader;
	}

	@Override
	public void setBeanFactory(BeanFactory beanFactory) {
		this.beanFactory = beanFactory;
		if (beanFactory instanceof ConfigurableBeanFactory) {
			ConfigurableBeanFactory cbf = (ConfigurableBeanFactory) beanFactory;
			if (this.beanClassLoader == null) {
				this.beanClassLoader = cbf.getBeanClassLoader();
			}
			this.retrievalMutex = cbf.getSingletonMutex();
		}
	}

	private BeanFactory getBeanFactory() {
		if (this.beanFactory == null) {
			throw new IllegalStateException("ApplicationEventMulticaster cannot retrieve listener beans " +
					"because it is not associated with a BeanFactory");
		}
		return this.beanFactory;
	}


	@Override
	public void addApplicationListener(ApplicationListener<?> listener) {
		synchronized (this.retrievalMutex) {
			// Explicitly remove target for a proxy, if registered already,
			// in order to avoid double invocations of the same listener.
			Object singletonTarget = AopProxyUtils.getSingletonTarget(listener);
			if (singletonTarget instanceof ApplicationListener) {
				this.defaultRetriever.applicationListeners.remove(singletonTarget);
			}
			this.defaultRetriever.applicationListeners.add(listener);
			this.retrieverCache.clear();
		}
	}

	@Override
	public void addApplicationListenerBean(String listenerBeanName) {
		synchronized (this.retrievalMutex) {
			this.defaultRetriever.applicationListenerBeans.add(listenerBeanName);
			this.retrieverCache.clear();
		}
	}

	@Override
	public void removeApplicationListener(ApplicationListener<?> listener) {
		synchronized (this.retrievalMutex) {
			this.defaultRetriever.applicationListeners.remove(listener);
			this.retrieverCache.clear();
		}
	}

	@Override
	public void removeApplicationListenerBean(String listenerBeanName) {
		synchronized (this.retrievalMutex) {
			this.defaultRetriever.applicationListenerBeans.remove(listenerBeanName);
			this.retrieverCache.clear();
		}
	}

	@Override
	public void removeAllListeners() {
		synchronized (this.retrievalMutex) {
			this.defaultRetriever.applicationListeners.clear();
			this.defaultRetriever.applicationListenerBeans.clear();
			this.retrieverCache.clear();
		}
	}


	/**
	 * Return a Collection containing all ApplicationListeners.
	 * @return a Collection of ApplicationListeners
	 * @see org.springframework.context.ApplicationListener
	 */
	protected Collection<ApplicationListener<?>> getApplicationListeners() {
		synchronized (this.retrievalMutex) {
			return this.defaultRetriever.getApplicationListeners();
		}
	}

	/**
	 * Return a Collection of ApplicationListeners matching the given
	 * event type. Non-matching listeners get excluded early.
	 * @param event the event to be propagated. Allows for excluding
	 * non-matching listeners early, based on cached matching information.
	 * @param eventType the event type
	 * @return a Collection of ApplicationListeners
	 * @see org.springframework.context.ApplicationListener
	 */
	protected Collection<ApplicationListener<?>> getApplicationListeners(
			ApplicationEvent event, ResolvableType eventType) {

		Object source = event.getSource();
		Class<?> sourceType = (source != null ? source.getClass() : null);
		ListenerCacheKey cacheKey = new ListenerCacheKey(eventType, sourceType);

		// Quick check for existing entry on ConcurrentHashMap...
		ListenerRetriever retriever = this.retrieverCache.get(cacheKey);
		if (retriever != null) {
			return retriever.getApplicationListeners();
		}

		if (this.beanClassLoader == null ||
				(ClassUtils.isCacheSafe(event.getClass(), this.beanClassLoader) &&
						(sourceType == null || ClassUtils.isCacheSafe(sourceType, this.beanClassLoader)))) {
			// Fully synchronized building and caching of a ListenerRetriever
			synchronized (this.retrievalMutex) {
				retriever = this.retrieverCache.get(cacheKey);
				if (retriever != null) {
					return retriever.getApplicationListeners();
				}
				retriever = new ListenerRetriever(true);
				Collection<ApplicationListener<?>> listeners =
						retrieveApplicationListeners(eventType, sourceType, retriever);
				this.retrieverCache.put(cacheKey, retriever);
				return listeners;
			}
		}
		else {
			// No ListenerRetriever caching -> no synchronization necessary
			return retrieveApplicationListeners(eventType, sourceType, null);
		}
	}

	/**
	 * Actually retrieve the application listeners for the given event and source type.
	 * @param eventType the event type
	 * @param sourceType the event source type
	 * @param retriever the ListenerRetriever, if supposed to populate one (for caching purposes)
	 * @return the pre-filtered list of application listeners for the given event and source type
	 */
	private Collection<ApplicationListener<?>> retrieveApplicationListeners(
			ResolvableType eventType, @Nullable Class<?> sourceType, @Nullable ListenerRetriever retriever) {

		List<ApplicationListener<?>> allListeners = new ArrayList<>();
		Set<ApplicationListener<?>> listeners;
		Set<String> listenerBeans;
		synchronized (this.retrievalMutex) {
			listeners = new LinkedHashSet<>(this.defaultRetriever.applicationListeners);
			listenerBeans = new LinkedHashSet<>(this.defaultRetriever.applicationListenerBeans);
		}
		for (ApplicationListener<?> listener : listeners) {
			if (supportsEvent(listener, eventType, sourceType)) {
				if (retriever != null) {
					retriever.applicationListeners.add(listener);
				}
				allListeners.add(listener);
			}
		}
		if (!listenerBeans.isEmpty()) {
			BeanFactory beanFactory = getBeanFactory();
			for (String listenerBeanName : listenerBeans) {
				try {
					Class<?> listenerType = beanFactory.getType(listenerBeanName);
					if (listenerType == null || supportsEvent(listenerType, eventType)) {
						ApplicationListener<?> listener =
								beanFactory.getBean(listenerBeanName, ApplicationListener.class);
						if (!allListeners.contains(listener) && supportsEvent(listener, eventType, sourceType)) {
							if (retriever != null) {
								if (beanFactory.isSingleton(listenerBeanName)) {
									retriever.applicationListeners.add(listener);
								}
								else {
									retriever.applicationListenerBeans.add(listenerBeanName);
								}
							}
							allListeners.add(listener);
						}
					}
				}
				catch (NoSuchBeanDefinitionException ex) {
					// Singleton listener instance (without backing bean definition) disappeared -
					// probably in the middle of the destruction phase
				}
			}
		}
		AnnotationAwareOrderComparator.sort(allListeners);
		if (retriever != null && retriever.applicationListenerBeans.isEmpty()) {
			retriever.applicationListeners.clear();
			retriever.applicationListeners.addAll(allListeners);
		}
		return allListeners;
	}

	/**
	 * Filter a listener early through checking its generically declared event
	 * type before trying to instantiate it.
	 * <p>If this method returns {@code true} for a given listener as a first pass,
	 * the listener instance will get retrieved and fully evaluated through a
<<<<<<< HEAD
	 * {@link #supportsEvent(ApplicationListener, ResolvableType, Class)}  call afterwards.
=======
	 * {@link #supportsEvent(ApplicationListener, ResolvableType, Class)} call afterwards.
>>>>>>> 9eb7f7e2
	 * @param listenerType the listener's type as determined by the BeanFactory
	 * @param eventType the event type to check
	 * @return whether the given listener should be included in the candidates
	 * for the given event type
	 */
	protected boolean supportsEvent(Class<?> listenerType, ResolvableType eventType) {
		if (GenericApplicationListener.class.isAssignableFrom(listenerType) ||
				SmartApplicationListener.class.isAssignableFrom(listenerType)) {
			return true;
		}
		ResolvableType declaredEventType = GenericApplicationListenerAdapter.resolveDeclaredEventType(listenerType);
		return (declaredEventType == null || declaredEventType.isAssignableFrom(eventType));
	}

	/**
	 * Determine whether the given listener supports the given event.
	 * <p>The default implementation detects the {@link SmartApplicationListener}
	 * and {@link GenericApplicationListener} interfaces. In case of a standard
	 * {@link ApplicationListener}, a {@link GenericApplicationListenerAdapter}
	 * will be used to introspect the generically declared type of the target listener.
	 * @param listener the target listener to check
	 * @param eventType the event type to check against
	 * @param sourceType the source type to check against
	 * @return whether the given listener should be included in the candidates
	 * for the given event type
	 */
	protected boolean supportsEvent(
			ApplicationListener<?> listener, ResolvableType eventType, @Nullable Class<?> sourceType) {

		GenericApplicationListener smartListener = (listener instanceof GenericApplicationListener ?
				(GenericApplicationListener) listener : new GenericApplicationListenerAdapter(listener));
		return (smartListener.supportsEventType(eventType) && smartListener.supportsSourceType(sourceType));
	}


	/**
	 * Cache key for ListenerRetrievers, based on event type and source type.
	 */
	private static final class ListenerCacheKey implements Comparable<ListenerCacheKey> {

		private final ResolvableType eventType;

		@Nullable
		private final Class<?> sourceType;

		public ListenerCacheKey(ResolvableType eventType, @Nullable Class<?> sourceType) {
			Assert.notNull(eventType, "Event type must not be null");
			this.eventType = eventType;
			this.sourceType = sourceType;
		}

		@Override
		public boolean equals(Object other) {
			if (this == other) {
				return true;
			}
			ListenerCacheKey otherKey = (ListenerCacheKey) other;
			return (this.eventType.equals(otherKey.eventType) &&
					ObjectUtils.nullSafeEquals(this.sourceType, otherKey.sourceType));
		}

		@Override
		public int hashCode() {
			return this.eventType.hashCode() * 29 + ObjectUtils.nullSafeHashCode(this.sourceType);
		}

		@Override
		public String toString() {
			return "ListenerCacheKey [eventType = " + this.eventType + ", sourceType = " + this.sourceType + "]";
		}

		@Override
		public int compareTo(ListenerCacheKey other) {
			int result = this.eventType.toString().compareTo(other.eventType.toString());
			if (result == 0) {
				if (this.sourceType == null) {
					return (other.sourceType == null ? 0 : -1);
				}
				if (other.sourceType == null) {
					return 1;
				}
				result = this.sourceType.getName().compareTo(other.sourceType.getName());
			}
			return result;
		}
	}


	/**
	 * Helper class that encapsulates a specific set of target listeners,
	 * allowing for efficient retrieval of pre-filtered listeners.
	 * <p>An instance of this helper gets cached per event type and source type.
	 */
	private class ListenerRetriever {

		public final Set<ApplicationListener<?>> applicationListeners = new LinkedHashSet<>();

		public final Set<String> applicationListenerBeans = new LinkedHashSet<>();

		private final boolean preFiltered;

		public ListenerRetriever(boolean preFiltered) {
			this.preFiltered = preFiltered;
		}

		public Collection<ApplicationListener<?>> getApplicationListeners() {
			List<ApplicationListener<?>> allListeners = new ArrayList<>(
					this.applicationListeners.size() + this.applicationListenerBeans.size());
			allListeners.addAll(this.applicationListeners);
			if (!this.applicationListenerBeans.isEmpty()) {
				BeanFactory beanFactory = getBeanFactory();
				for (String listenerBeanName : this.applicationListenerBeans) {
					try {
						ApplicationListener<?> listener = beanFactory.getBean(listenerBeanName, ApplicationListener.class);
						if (this.preFiltered || !allListeners.contains(listener)) {
							allListeners.add(listener);
						}
					}
					catch (NoSuchBeanDefinitionException ex) {
						// Singleton listener instance (without backing bean definition) disappeared -
						// probably in the middle of the destruction phase
					}
				}
			}
			if (!this.preFiltered || !this.applicationListenerBeans.isEmpty()) {
				AnnotationAwareOrderComparator.sort(allListeners);
			}
			return allListeners;
		}
	}

}<|MERGE_RESOLUTION|>--- conflicted
+++ resolved
@@ -269,11 +269,7 @@
 	 * type before trying to instantiate it.
 	 * <p>If this method returns {@code true} for a given listener as a first pass,
 	 * the listener instance will get retrieved and fully evaluated through a
-<<<<<<< HEAD
-	 * {@link #supportsEvent(ApplicationListener, ResolvableType, Class)}  call afterwards.
-=======
 	 * {@link #supportsEvent(ApplicationListener, ResolvableType, Class)} call afterwards.
->>>>>>> 9eb7f7e2
 	 * @param listenerType the listener's type as determined by the BeanFactory
 	 * @param eventType the event type to check
 	 * @return whether the given listener should be included in the candidates
