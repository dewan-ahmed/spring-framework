/*
 * Copyright 2002-2025 the original author or authors.
 *
 * Licensed under the Apache License, Version 2.0 (the "License");
 * you may not use this file except in compliance with the License.
 * You may obtain a copy of the License at
 *
 *      https://www.apache.org/licenses/LICENSE-2.0
 *
 * Unless required by applicable law or agreed to in writing, software
 * distributed under the License is distributed on an "AS IS" BASIS,
 * WITHOUT WARRANTIES OR CONDITIONS OF ANY KIND, either express or implied.
 * See the License for the specific language governing permissions and
 * limitations under the License.
 */

package org.springframework.web.client;

import java.io.IOException;
import java.lang.reflect.ParameterizedType;
import java.lang.reflect.Type;
import java.net.URI;
import java.util.ArrayList;
import java.util.Collections;
import java.util.List;
import java.util.Map;
import java.util.Set;
import java.util.stream.Collectors;
import java.util.stream.Stream;

import io.micrometer.observation.Observation;
import io.micrometer.observation.ObservationConvention;
import io.micrometer.observation.ObservationRegistry;
import org.jspecify.annotations.Nullable;

import org.springframework.core.ParameterizedTypeReference;
import org.springframework.core.ResolvableType;
import org.springframework.http.HttpEntity;
import org.springframework.http.HttpHeaders;
import org.springframework.http.HttpMethod;
import org.springframework.http.HttpStatusCode;
import org.springframework.http.MediaType;
import org.springframework.http.RequestEntity;
import org.springframework.http.ResponseEntity;
import org.springframework.http.client.ClientHttpRequest;
import org.springframework.http.client.ClientHttpRequestFactory;
import org.springframework.http.client.ClientHttpResponse;
import org.springframework.http.client.observation.ClientHttpObservationDocumentation;
import org.springframework.http.client.observation.ClientRequestObservationContext;
import org.springframework.http.client.observation.ClientRequestObservationConvention;
import org.springframework.http.client.observation.DefaultClientRequestObservationConvention;
import org.springframework.http.client.support.InterceptingHttpAccessor;
import org.springframework.http.converter.ByteArrayHttpMessageConverter;
import org.springframework.http.converter.GenericHttpMessageConverter;
import org.springframework.http.converter.HttpMessageConverter;
import org.springframework.http.converter.ResourceHttpMessageConverter;
import org.springframework.http.converter.SmartHttpMessageConverter;
import org.springframework.http.converter.StringHttpMessageConverter;
import org.springframework.http.converter.cbor.KotlinSerializationCborHttpMessageConverter;
import org.springframework.http.converter.cbor.MappingJackson2CborHttpMessageConverter;
import org.springframework.http.converter.feed.AtomFeedHttpMessageConverter;
import org.springframework.http.converter.feed.RssChannelHttpMessageConverter;
import org.springframework.http.converter.json.GsonHttpMessageConverter;
import org.springframework.http.converter.json.JsonbHttpMessageConverter;
import org.springframework.http.converter.json.KotlinSerializationJsonHttpMessageConverter;
import org.springframework.http.converter.json.MappingJackson2HttpMessageConverter;
import org.springframework.http.converter.protobuf.KotlinSerializationProtobufHttpMessageConverter;
import org.springframework.http.converter.smile.MappingJackson2SmileHttpMessageConverter;
import org.springframework.http.converter.support.AllEncompassingFormHttpMessageConverter;
import org.springframework.http.converter.xml.Jaxb2RootElementHttpMessageConverter;
import org.springframework.http.converter.xml.MappingJackson2XmlHttpMessageConverter;
import org.springframework.http.converter.yaml.MappingJackson2YamlHttpMessageConverter;
import org.springframework.util.Assert;
import org.springframework.util.ClassUtils;
import org.springframework.util.MimeTypeUtils;
import org.springframework.web.util.DefaultUriBuilderFactory;
import org.springframework.web.util.DefaultUriBuilderFactory.EncodingMode;
import org.springframework.web.util.UriTemplateHandler;

/**
 * Synchronous client to perform HTTP requests, exposing a simple, template
 * method API over underlying HTTP client libraries such as the JDK
 * {@code HttpURLConnection}, Apache HttpComponents, and others. RestTemplate
 * offers templates for common scenarios by HTTP method, in addition to the
 * generalized {@code exchange} and {@code execute} methods that support
 * less frequent cases.
 *
 * <p>RestTemplate is typically used as a shared component. However, its
 * configuration does not support concurrent modification, and as such its
 * configuration is typically prepared on startup. If necessary, you can create
 * multiple, differently configured RestTemplate instances on startup. Such
 * instances may use the same underlying {@link ClientHttpRequestFactory}
 * if they need to share HTTP client resources.
 *
 * <p><strong>NOTE:</strong> As of 6.1, {@link RestClient} offers a more modern
 * API for synchronous HTTP access. For asynchronous and streaming scenarios,
 * consider the reactive
 * {@link org.springframework.web.reactive.function.client.WebClient}.
 *
 * <p>{@code RestTemplate} and {@code RestClient} share the same infrastructure
 * (i.e. {@linkplain ClientHttpRequestFactory request factories}, request
 * {@linkplain org.springframework.http.client.ClientHttpRequestInterceptor interceptors} and
 * {@linkplain org.springframework.http.client.ClientHttpRequestInitializer initializers},
 * {@linkplain HttpMessageConverter message converters},
 * etc.), so any improvements made therein are shared as well.
 * However, {@code RestClient} is the focus for new higher-level features.
 *
 * @author Arjen Poutsma
 * @author Brian Clozel
 * @author Roy Clarkson
 * @author Juergen Hoeller
 * @author Sam Brannen
 * @author Sebastien Deleuze
 * @author Hyoungjune Kim
 * @since 3.0
 * @see HttpMessageConverter
 * @see RequestCallback
 * @see ResponseExtractor
 * @see ResponseErrorHandler
 */
public class RestTemplate extends InterceptingHttpAccessor implements RestOperations {

	private static final boolean romePresent;

	private static final boolean jaxb2Present;

	private static final boolean jackson2Present;

	private static final boolean jackson2XmlPresent;

	private static final boolean jackson2SmilePresent;

	private static final boolean jackson2CborPresent;

	private static final boolean jackson2YamlPresent;

	private static final boolean gsonPresent;

	private static final boolean jsonbPresent;

	private static final boolean kotlinSerializationCborPresent;

	private static final boolean kotlinSerializationJsonPresent;

	private static final boolean kotlinSerializationProtobufPresent;

	private static final ClientRequestObservationConvention DEFAULT_OBSERVATION_CONVENTION = new DefaultClientRequestObservationConvention();

	static {
		ClassLoader classLoader = RestTemplate.class.getClassLoader();

		romePresent = ClassUtils.isPresent("com.rometools.rome.feed.WireFeed", classLoader);
		jaxb2Present = ClassUtils.isPresent("jakarta.xml.bind.Binder", classLoader);
		jackson2Present = ClassUtils.isPresent("com.fasterxml.jackson.databind.ObjectMapper", classLoader) &&
				ClassUtils.isPresent("com.fasterxml.jackson.core.JsonGenerator", classLoader);
		jackson2XmlPresent = ClassUtils.isPresent("com.fasterxml.jackson.dataformat.xml.XmlMapper", classLoader);
		jackson2SmilePresent = ClassUtils.isPresent("com.fasterxml.jackson.dataformat.smile.SmileFactory", classLoader);
		jackson2CborPresent = ClassUtils.isPresent("com.fasterxml.jackson.dataformat.cbor.CBORFactory", classLoader);
		jackson2YamlPresent = ClassUtils.isPresent("com.fasterxml.jackson.dataformat.yaml.YAMLFactory", classLoader);
		gsonPresent = ClassUtils.isPresent("com.google.gson.Gson", classLoader);
		jsonbPresent = ClassUtils.isPresent("jakarta.json.bind.Jsonb", classLoader);
		kotlinSerializationCborPresent = ClassUtils.isPresent("kotlinx.serialization.cbor.Cbor", classLoader);
		kotlinSerializationJsonPresent = ClassUtils.isPresent("kotlinx.serialization.json.Json", classLoader);
		kotlinSerializationProtobufPresent = ClassUtils.isPresent("kotlinx.serialization.protobuf.ProtoBuf", classLoader);
	}


	private final List<HttpMessageConverter<?>> messageConverters = new ArrayList<>();

	private ResponseErrorHandler errorHandler = new DefaultResponseErrorHandler();

	private UriTemplateHandler uriTemplateHandler;

	private final ResponseExtractor<HttpHeaders> headersExtractor = new HeadersExtractor();

	private ObservationRegistry observationRegistry = ObservationRegistry.NOOP;

	private @Nullable ClientRequestObservationConvention observationConvention;


	/**
	 * Create a new instance with default settings.
	 * Default {@link HttpMessageConverter HttpMessageConverters} are initialized.
	 */
	public RestTemplate() {
		this.messageConverters.add(new ByteArrayHttpMessageConverter());
		this.messageConverters.add(new StringHttpMessageConverter());
		this.messageConverters.add(new ResourceHttpMessageConverter(false));
		this.messageConverters.add(new AllEncompassingFormHttpMessageConverter());

		if (romePresent) {
			this.messageConverters.add(new AtomFeedHttpMessageConverter());
			this.messageConverters.add(new RssChannelHttpMessageConverter());
		}

		if (jackson2XmlPresent) {
			this.messageConverters.add(new MappingJackson2XmlHttpMessageConverter());
		}
		else if (jaxb2Present) {
			this.messageConverters.add(new Jaxb2RootElementHttpMessageConverter());
		}

		if (kotlinSerializationProtobufPresent) {
			this.messageConverters.add(new KotlinSerializationProtobufHttpMessageConverter());
		}

<<<<<<< HEAD
=======
		if (kotlinSerializationJsonPresent) {
			this.messageConverters.add(new KotlinSerializationJsonHttpMessageConverter());
		}

>>>>>>> 2ee7a8e7
		if (jackson2Present) {
			this.messageConverters.add(new MappingJackson2HttpMessageConverter());
		}
		else if (gsonPresent) {
			this.messageConverters.add(new GsonHttpMessageConverter());
		}
		else if (jsonbPresent) {
			this.messageConverters.add(new JsonbHttpMessageConverter());
		}
		else if (kotlinSerializationJsonPresent) {
			this.messageConverters.add(new KotlinSerializationJsonHttpMessageConverter());
		}

		if (jackson2SmilePresent) {
			this.messageConverters.add(new MappingJackson2SmileHttpMessageConverter());
		}

		if (jackson2CborPresent) {
			this.messageConverters.add(new MappingJackson2CborHttpMessageConverter());
		}
		else if (kotlinSerializationCborPresent) {
			this.messageConverters.add(new KotlinSerializationCborHttpMessageConverter());
		}

		if (jackson2YamlPresent) {
			this.messageConverters.add(new MappingJackson2YamlHttpMessageConverter());
		}

		updateErrorHandlerConverters();
		this.uriTemplateHandler = initUriTemplateHandler();
	}

	/**
	 * Create a new instance with the given {@link ClientHttpRequestFactory}.
	 * @param requestFactory the HTTP request factory to use
	 * @see org.springframework.http.client.SimpleClientHttpRequestFactory
	 * @see org.springframework.http.client.HttpComponentsClientHttpRequestFactory
	 */
	public RestTemplate(ClientHttpRequestFactory requestFactory) {
		this();
		setRequestFactory(requestFactory);
	}

	/**
	 * Create a new instance with the given message converters.
	 * @param messageConverters the list of converters to use
	 * @since 3.2.7
	 */
	public RestTemplate(List<HttpMessageConverter<?>> messageConverters) {
		validateConverters(messageConverters);
		this.messageConverters.addAll(messageConverters);
		this.uriTemplateHandler = initUriTemplateHandler();
		updateErrorHandlerConverters();
	}


	private void updateErrorHandlerConverters() {
		if (this.errorHandler instanceof DefaultResponseErrorHandler handler) {
			handler.setMessageConverters(this.messageConverters);
		}
	}

	private static DefaultUriBuilderFactory initUriTemplateHandler() {
		DefaultUriBuilderFactory uriFactory = new DefaultUriBuilderFactory();
		uriFactory.setEncodingMode(EncodingMode.URI_COMPONENT);  // for backwards compatibility..
		return uriFactory;
	}


	/**
	 * Set the message body converters to use.
	 * <p>These converters are used to convert from and to HTTP requests and responses.
	 */
	public void setMessageConverters(List<HttpMessageConverter<?>> messageConverters) {
		validateConverters(messageConverters);
		// Take getMessageConverters() List as-is when passed in here
		if (this.messageConverters != messageConverters) {
			this.messageConverters.clear();
			this.messageConverters.addAll(messageConverters);
		}
		updateErrorHandlerConverters();
	}

	private void validateConverters(List<HttpMessageConverter<?>> messageConverters) {
		Assert.notEmpty(messageConverters, "At least one HttpMessageConverter is required");
		Assert.noNullElements(messageConverters, "The HttpMessageConverter list must not contain null elements");
	}

	/**
	 * Return the list of message body converters.
	 * <p>The returned {@link List} is active and may get appended to.
	 */
	public List<HttpMessageConverter<?>> getMessageConverters() {
		return this.messageConverters;
	}

	/**
	 * Set the error handler.
	 * <p>By default, RestTemplate uses a {@link DefaultResponseErrorHandler}.
	 */
	public void setErrorHandler(ResponseErrorHandler errorHandler) {
		Assert.notNull(errorHandler, "ResponseErrorHandler must not be null");
		this.errorHandler = errorHandler;
		updateErrorHandlerConverters();
	}

	/**
	 * Return the error handler.
	 */
	public ResponseErrorHandler getErrorHandler() {
		return this.errorHandler;
	}

	/**
	 * Configure default URI variable values. This is a shortcut for:
	 * <pre class="code">
	 * DefaultUriBuilderFactory factory = new DefaultUriBuilderFactory();
	 * handler.setDefaultUriVariables(...);
	 *
	 * RestTemplate restTemplate = new RestTemplate();
	 * restTemplate.setUriTemplateHandler(handler);
	 * </pre>
	 * @param uriVars the default URI variable values
	 * @since 4.3
	 */
	public void setDefaultUriVariables(Map<String, ? extends @Nullable Object> uriVars) {
		if (this.uriTemplateHandler instanceof DefaultUriBuilderFactory factory) {
			factory.setDefaultUriVariables(uriVars);
		}
		else {
			throw new IllegalArgumentException(
					"This property is not supported with the configured UriTemplateHandler.");
		}
	}

	/**
	 * Configure a strategy for expanding URI templates.
	 * <p>By default, {@link DefaultUriBuilderFactory} is used and for
	 * backwards compatibility, the encoding mode is set to
	 * {@link EncodingMode#URI_COMPONENT URI_COMPONENT}. As of 5.0.8, prefer
	 * using {@link EncodingMode#TEMPLATE_AND_VALUES TEMPLATE_AND_VALUES}.
	 * @param handler the URI template handler to use
	 */
	public void setUriTemplateHandler(UriTemplateHandler handler) {
		Assert.notNull(handler, "UriTemplateHandler must not be null");
		this.uriTemplateHandler = handler;
	}

	/**
	 * Return the configured URI template handler.
	 */
	public UriTemplateHandler getUriTemplateHandler() {
		return this.uriTemplateHandler;
	}

	/**
	 * Configure an {@link ObservationRegistry} for collecting spans and metrics
	 * for request execution. By default, {@link Observation observations} are no-ops.
	 * @param observationRegistry the observation registry to use
	 * @since 6.0
	 */
	public void setObservationRegistry(ObservationRegistry observationRegistry) {
		Assert.notNull(observationRegistry, "observationRegistry must not be null");
		this.observationRegistry = observationRegistry;
	}

	/**
	 * Return the configured {@link ObservationRegistry}.
	 * @since 6.1
	 */
	public ObservationRegistry getObservationRegistry() {
		return this.observationRegistry;
	}

	/**
	 * Configure an {@link ObservationConvention} that sets the name of the
	 * {@link Observation observation} as well as its {@link io.micrometer.common.KeyValues}
	 * extracted from the {@link ClientRequestObservationContext}.
	 * If none set, the {@link DefaultClientRequestObservationConvention default convention} will be used.
	 * @param observationConvention the observation convention to use
	 * @since 6.0
	 * @see #setObservationRegistry(ObservationRegistry)
	 */
	public void setObservationConvention(ClientRequestObservationConvention observationConvention) {
		Assert.notNull(observationConvention, "observationConvention must not be null");
		this.observationConvention = observationConvention;
	}

	/**
	 * Return the configured {@link ClientRequestObservationConvention}, or {@code null} if not set.
	 * @since 6.1
	 */
	public @Nullable ClientRequestObservationConvention getObservationConvention() {
		return this.observationConvention;
	}


	// GET

	@Override
	public <T> @Nullable T getForObject(String url, Class<T> responseType, @Nullable Object... uriVariables) throws RestClientException {
		RequestCallback requestCallback = acceptHeaderRequestCallback(responseType);
		HttpMessageConverterExtractor<T> responseExtractor =
				new HttpMessageConverterExtractor<>(responseType, getMessageConverters(), logger);
		return execute(url, HttpMethod.GET, requestCallback, responseExtractor, uriVariables);
	}

	@Override
	public <T> @Nullable T getForObject(String url, Class<T> responseType, Map<String, ?> uriVariables) throws RestClientException {
		RequestCallback requestCallback = acceptHeaderRequestCallback(responseType);
		HttpMessageConverterExtractor<T> responseExtractor =
				new HttpMessageConverterExtractor<>(responseType, getMessageConverters(), logger);
		return execute(url, HttpMethod.GET, requestCallback, responseExtractor, uriVariables);
	}

	@Override
	public <T> @Nullable T getForObject(URI url, Class<T> responseType) throws RestClientException {
		RequestCallback requestCallback = acceptHeaderRequestCallback(responseType);
		HttpMessageConverterExtractor<T> responseExtractor =
				new HttpMessageConverterExtractor<>(responseType, getMessageConverters(), logger);
		return execute(url, HttpMethod.GET, requestCallback, responseExtractor);
	}

	@Override
	public <T> ResponseEntity<T> getForEntity(String url, Class<T> responseType, @Nullable Object... uriVariables)
			throws RestClientException {

		RequestCallback requestCallback = acceptHeaderRequestCallback(responseType);
		ResponseExtractor<ResponseEntity<T>> responseExtractor = responseEntityExtractor(responseType);
		return nonNull(execute(url, HttpMethod.GET, requestCallback, responseExtractor, uriVariables));
	}

	@Override
	public <T> ResponseEntity<T> getForEntity(String url, Class<T> responseType, Map<String, ? extends @Nullable Object> uriVariables)
			throws RestClientException {

		RequestCallback requestCallback = acceptHeaderRequestCallback(responseType);
		ResponseExtractor<ResponseEntity<T>> responseExtractor = responseEntityExtractor(responseType);
		return nonNull(execute(url, HttpMethod.GET, requestCallback, responseExtractor, uriVariables));
	}

	@Override
	public <T> ResponseEntity<T> getForEntity(URI url, Class<T> responseType) throws RestClientException {
		RequestCallback requestCallback = acceptHeaderRequestCallback(responseType);
		ResponseExtractor<ResponseEntity<T>> responseExtractor = responseEntityExtractor(responseType);
		return nonNull(execute(url, HttpMethod.GET, requestCallback, responseExtractor));
	}


	// HEAD

	@Override
	public HttpHeaders headForHeaders(String url, @Nullable Object... uriVariables) throws RestClientException {
		return nonNull(execute(url, HttpMethod.HEAD, null, headersExtractor(), uriVariables));
	}

	@Override
	public HttpHeaders headForHeaders(String url, Map<String, ? extends @Nullable Object> uriVariables) throws RestClientException {
		return nonNull(execute(url, HttpMethod.HEAD, null, headersExtractor(), uriVariables));
	}

	@Override
	public HttpHeaders headForHeaders(URI url) throws RestClientException {
		return nonNull(execute(url, HttpMethod.HEAD, null, headersExtractor()));
	}


	// POST

	@Override
	public @Nullable URI postForLocation(String url, @Nullable Object request, @Nullable Object... uriVariables)
			throws RestClientException {

		RequestCallback requestCallback = httpEntityCallback(request);
		HttpHeaders headers = execute(url, HttpMethod.POST, requestCallback, headersExtractor(), uriVariables);
		return (headers != null ? headers.getLocation() : null);
	}

	@Override
	public @Nullable URI postForLocation(String url, @Nullable Object request, Map<String, ? extends @Nullable Object> uriVariables)
			throws RestClientException {

		RequestCallback requestCallback = httpEntityCallback(request);
		HttpHeaders headers = execute(url, HttpMethod.POST, requestCallback, headersExtractor(), uriVariables);
		return (headers != null ? headers.getLocation() : null);
	}

	@Override
	public @Nullable URI postForLocation(URI url, @Nullable Object request) throws RestClientException {
		RequestCallback requestCallback = httpEntityCallback(request);
		HttpHeaders headers = execute(url, HttpMethod.POST, requestCallback, headersExtractor());
		return (headers != null ? headers.getLocation() : null);
	}

	@Override
	public <T> @Nullable T postForObject(String url, @Nullable Object request, Class<T> responseType,
			@Nullable Object... uriVariables) throws RestClientException {

		RequestCallback requestCallback = httpEntityCallback(request, responseType);
		HttpMessageConverterExtractor<T> responseExtractor =
				new HttpMessageConverterExtractor<>(responseType, getMessageConverters(), logger);
		return execute(url, HttpMethod.POST, requestCallback, responseExtractor, uriVariables);
	}

	@Override
	public <T> @Nullable T postForObject(String url, @Nullable Object request, Class<T> responseType,
			Map<String, ? extends @Nullable Object> uriVariables) throws RestClientException {

		RequestCallback requestCallback = httpEntityCallback(request, responseType);
		HttpMessageConverterExtractor<T> responseExtractor =
				new HttpMessageConverterExtractor<>(responseType, getMessageConverters(), logger);
		return execute(url, HttpMethod.POST, requestCallback, responseExtractor, uriVariables);
	}

	@Override
	public <T> @Nullable T postForObject(URI url, @Nullable Object request, Class<T> responseType)
			throws RestClientException {

		RequestCallback requestCallback = httpEntityCallback(request, responseType);
		HttpMessageConverterExtractor<T> responseExtractor =
				new HttpMessageConverterExtractor<>(responseType, getMessageConverters());
		return execute(url, HttpMethod.POST, requestCallback, responseExtractor);
	}

	@Override
	public <T> ResponseEntity<T> postForEntity(String url, @Nullable Object request,
			Class<T> responseType, @Nullable Object... uriVariables) throws RestClientException {

		RequestCallback requestCallback = httpEntityCallback(request, responseType);
		ResponseExtractor<ResponseEntity<T>> responseExtractor = responseEntityExtractor(responseType);
		return nonNull(execute(url, HttpMethod.POST, requestCallback, responseExtractor, uriVariables));
	}

	@Override
	public <T> ResponseEntity<T> postForEntity(String url, @Nullable Object request,
			Class<T> responseType, Map<String, ? extends @Nullable Object> uriVariables) throws RestClientException {

		RequestCallback requestCallback = httpEntityCallback(request, responseType);
		ResponseExtractor<ResponseEntity<T>> responseExtractor = responseEntityExtractor(responseType);
		return nonNull(execute(url, HttpMethod.POST, requestCallback, responseExtractor, uriVariables));
	}

	@Override
	public <T> ResponseEntity<T> postForEntity(URI url, @Nullable Object request, Class<T> responseType)
			throws RestClientException {

		RequestCallback requestCallback = httpEntityCallback(request, responseType);
		ResponseExtractor<ResponseEntity<T>> responseExtractor = responseEntityExtractor(responseType);
		return nonNull(execute(url, HttpMethod.POST, requestCallback, responseExtractor));
	}


	// PUT

	@Override
	public void put(String url, @Nullable Object request, @Nullable Object... uriVariables)
			throws RestClientException {

		RequestCallback requestCallback = httpEntityCallback(request);
		execute(url, HttpMethod.PUT, requestCallback, null, uriVariables);
	}

	@Override
	public void put(String url, @Nullable Object request, Map<String, ? extends @Nullable Object> uriVariables)
			throws RestClientException {

		RequestCallback requestCallback = httpEntityCallback(request);
		execute(url, HttpMethod.PUT, requestCallback, null, uriVariables);
	}

	@Override
	public void put(URI url, @Nullable Object request) throws RestClientException {
		RequestCallback requestCallback = httpEntityCallback(request);
		execute(url, HttpMethod.PUT, requestCallback, null);
	}


	// PATCH

	@Override
	public <T> @Nullable T patchForObject(String url, @Nullable Object request, Class<T> responseType,
			@Nullable Object... uriVariables) throws RestClientException {

		RequestCallback requestCallback = httpEntityCallback(request, responseType);
		HttpMessageConverterExtractor<T> responseExtractor =
				new HttpMessageConverterExtractor<>(responseType, getMessageConverters(), logger);
		return execute(url, HttpMethod.PATCH, requestCallback, responseExtractor, uriVariables);
	}

	@Override
	public <T> @Nullable T patchForObject(String url, @Nullable Object request, Class<T> responseType,
			Map<String, ? extends @Nullable Object> uriVariables) throws RestClientException {

		RequestCallback requestCallback = httpEntityCallback(request, responseType);
		HttpMessageConverterExtractor<T> responseExtractor =
				new HttpMessageConverterExtractor<>(responseType, getMessageConverters(), logger);
		return execute(url, HttpMethod.PATCH, requestCallback, responseExtractor, uriVariables);
	}

	@Override
	public <T> @Nullable T patchForObject(URI url, @Nullable Object request, Class<T> responseType)
			throws RestClientException {

		RequestCallback requestCallback = httpEntityCallback(request, responseType);
		HttpMessageConverterExtractor<T> responseExtractor =
				new HttpMessageConverterExtractor<>(responseType, getMessageConverters());
		return execute(url, HttpMethod.PATCH, requestCallback, responseExtractor);
	}


	// DELETE

	@Override
	public void delete(String url, @Nullable Object... uriVariables) throws RestClientException {
		execute(url, HttpMethod.DELETE, null, null, uriVariables);
	}

	@Override
	public void delete(String url, Map<String, ? extends @Nullable Object> uriVariables) throws RestClientException {
		execute(url, HttpMethod.DELETE, null, null, uriVariables);
	}

	@Override
	public void delete(URI url) throws RestClientException {
		execute(url, HttpMethod.DELETE, null, null);
	}


	// OPTIONS

	@Override
	public Set<HttpMethod> optionsForAllow(String url, @Nullable Object... uriVariables) throws RestClientException {
		ResponseExtractor<HttpHeaders> headersExtractor = headersExtractor();
		HttpHeaders headers = execute(url, HttpMethod.OPTIONS, null, headersExtractor, uriVariables);
		return (headers != null ? headers.getAllow() : Collections.emptySet());
	}

	@Override
	public Set<HttpMethod> optionsForAllow(String url, Map<String, ? extends @Nullable Object> uriVariables) throws RestClientException {
		ResponseExtractor<HttpHeaders> headersExtractor = headersExtractor();
		HttpHeaders headers = execute(url, HttpMethod.OPTIONS, null, headersExtractor, uriVariables);
		return (headers != null ? headers.getAllow() : Collections.emptySet());
	}

	@Override
	public Set<HttpMethod> optionsForAllow(URI url) throws RestClientException {
		ResponseExtractor<HttpHeaders> headersExtractor = headersExtractor();
		HttpHeaders headers = execute(url, HttpMethod.OPTIONS, null, headersExtractor);
		return (headers != null ? headers.getAllow() : Collections.emptySet());
	}


	// exchange

	@Override
	public <T> ResponseEntity<T> exchange(String url, HttpMethod method,
			@Nullable HttpEntity<?> requestEntity, Class<T> responseType, @Nullable Object... uriVariables)
			throws RestClientException {

		RequestCallback requestCallback = httpEntityCallback(requestEntity, responseType);
		ResponseExtractor<ResponseEntity<T>> responseExtractor = responseEntityExtractor(responseType);
		return nonNull(execute(url, method, requestCallback, responseExtractor, uriVariables));
	}

	@Override
	public <T> ResponseEntity<T> exchange(String url, HttpMethod method,
			@Nullable HttpEntity<?> requestEntity, Class<T> responseType, Map<String, ? extends @Nullable Object> uriVariables)
			throws RestClientException {

		RequestCallback requestCallback = httpEntityCallback(requestEntity, responseType);
		ResponseExtractor<ResponseEntity<T>> responseExtractor = responseEntityExtractor(responseType);
		return nonNull(execute(url, method, requestCallback, responseExtractor, uriVariables));
	}

	@Override
	public <T> ResponseEntity<T> exchange(URI url, HttpMethod method, @Nullable HttpEntity<?> requestEntity,
			Class<T> responseType) throws RestClientException {

		RequestCallback requestCallback = httpEntityCallback(requestEntity, responseType);
		ResponseExtractor<ResponseEntity<T>> responseExtractor = responseEntityExtractor(responseType);
		return nonNull(execute(url, method, requestCallback, responseExtractor));
	}

	@Override
	public <T> ResponseEntity<T> exchange(String url, HttpMethod method, @Nullable HttpEntity<?> requestEntity,
			ParameterizedTypeReference<T> responseType, @Nullable Object... uriVariables) throws RestClientException {

		Type type = responseType.getType();
		RequestCallback requestCallback = httpEntityCallback(requestEntity, type);
		ResponseExtractor<ResponseEntity<T>> responseExtractor = responseEntityExtractor(type);
		return nonNull(execute(url, method, requestCallback, responseExtractor, uriVariables));
	}

	@Override
	public <T> ResponseEntity<T> exchange(String url, HttpMethod method, @Nullable HttpEntity<?> requestEntity,
			ParameterizedTypeReference<T> responseType, Map<String, ? extends @Nullable Object> uriVariables) throws RestClientException {

		Type type = responseType.getType();
		RequestCallback requestCallback = httpEntityCallback(requestEntity, type);
		ResponseExtractor<ResponseEntity<T>> responseExtractor = responseEntityExtractor(type);
		return nonNull(execute(url, method, requestCallback, responseExtractor, uriVariables));
	}

	@Override
	public <T> ResponseEntity<T> exchange(URI url, HttpMethod method, @Nullable HttpEntity<?> requestEntity,
			ParameterizedTypeReference<T> responseType) throws RestClientException {

		Type type = responseType.getType();
		RequestCallback requestCallback = httpEntityCallback(requestEntity, type);
		ResponseExtractor<ResponseEntity<T>> responseExtractor = responseEntityExtractor(type);
		return nonNull(execute(url, method, requestCallback, responseExtractor));
	}

	@Override
	public <T> ResponseEntity<T> exchange(RequestEntity<?> entity, Class<T> responseType)
			throws RestClientException {

		RequestCallback requestCallback = httpEntityCallback(entity, responseType);
		ResponseExtractor<ResponseEntity<T>> responseExtractor = responseEntityExtractor(responseType);
		return nonNull(doExecute(resolveUrl(entity), resolveUriTemplate(entity), entity.getMethod(), requestCallback, responseExtractor));
	}

	@Override
	public <T> ResponseEntity<T> exchange(RequestEntity<?> entity, ParameterizedTypeReference<T> responseType)
			throws RestClientException {

		Type type = responseType.getType();
		RequestCallback requestCallback = httpEntityCallback(entity, type);
		ResponseExtractor<ResponseEntity<T>> responseExtractor = responseEntityExtractor(type);
		return nonNull(doExecute(resolveUrl(entity), resolveUriTemplate(entity), entity.getMethod(), requestCallback, responseExtractor));
	}

	private URI resolveUrl(RequestEntity<?> entity) {
		if (entity instanceof RequestEntity.UriTemplateRequestEntity<?> ext) {
			if (ext.getVars() != null) {
				return this.uriTemplateHandler.expand(ext.getUriTemplate(), ext.getVars());
			}
			else if (ext.getVarsMap() != null) {
				return this.uriTemplateHandler.expand(ext.getUriTemplate(), ext.getVarsMap());
			}
			else {
				throw new IllegalStateException("No variables specified for URI template: " + ext.getUriTemplate());
			}
		}
		else {
			return entity.getUrl();
		}
	}

	private @Nullable String resolveUriTemplate(RequestEntity<?> entity) {
		if (entity instanceof RequestEntity.UriTemplateRequestEntity<?> templated) {
			return templated.getUriTemplate();
		}
		else {
			return null;
		}
	}


	// General execution

	/**
	 * {@inheritDoc}
	 * <p>To provide a {@code RequestCallback} or {@code ResponseExtractor} only,
	 * but not both, consider using:
	 * <ul>
	 * <li>{@link #acceptHeaderRequestCallback(Class)}
	 * <li>{@link #httpEntityCallback(Object)}
	 * <li>{@link #httpEntityCallback(Object, Type)}
	 * <li>{@link #responseEntityExtractor(Type)}
	 * </ul>
	 */
	@Override
	public <T> @Nullable T execute(String uriTemplate, HttpMethod method, @Nullable RequestCallback requestCallback,
			@Nullable ResponseExtractor<T> responseExtractor, @Nullable Object... uriVariables) throws RestClientException {

		URI url = getUriTemplateHandler().expand(uriTemplate, uriVariables);
		return doExecute(url, uriTemplate, method, requestCallback, responseExtractor);
	}

	/**
	 * {@inheritDoc}
	 * <p>To provide a {@code RequestCallback} or {@code ResponseExtractor} only,
	 * but not both, consider using:
	 * <ul>
	 * <li>{@link #acceptHeaderRequestCallback(Class)}
	 * <li>{@link #httpEntityCallback(Object)}
	 * <li>{@link #httpEntityCallback(Object, Type)}
	 * <li>{@link #responseEntityExtractor(Type)}
	 * </ul>
	 */
	@Override
	public <T> @Nullable T execute(String uriTemplate, HttpMethod method, @Nullable RequestCallback requestCallback,
			@Nullable ResponseExtractor<T> responseExtractor, Map<String, ? extends @Nullable Object> uriVariables)
			throws RestClientException {

		URI url = getUriTemplateHandler().expand(uriTemplate, uriVariables);
		return doExecute(url, uriTemplate, method, requestCallback, responseExtractor);
	}

	/**
	 * {@inheritDoc}
	 * <p>To provide a {@code RequestCallback} or {@code ResponseExtractor} only,
	 * but not both, consider using:
	 * <ul>
	 * <li>{@link #acceptHeaderRequestCallback(Class)}
	 * <li>{@link #httpEntityCallback(Object)}
	 * <li>{@link #httpEntityCallback(Object, Type)}
	 * <li>{@link #responseEntityExtractor(Type)}
	 * </ul>
	 */
	@Override
	public <T> @Nullable T execute(URI url, HttpMethod method, @Nullable RequestCallback requestCallback,
			@Nullable ResponseExtractor<T> responseExtractor) throws RestClientException {

		return doExecute(url, null, method, requestCallback, responseExtractor);
	}

	/**
	 * Execute the given method on the provided URI.
	 * <p>The {@link ClientHttpRequest} is processed using the {@link RequestCallback};
	 * the response with the {@link ResponseExtractor}.
	 * @param url the fully-expanded URL to connect to
	 * @param uriTemplate the URI template that was used for creating the expanded URL
	 * @param method the HTTP method to execute (GET, POST, etc.)
	 * @param requestCallback object that prepares the request (can be {@code null})
	 * @param responseExtractor object that extracts the return value from the response (can be {@code null})
	 * @return an arbitrary object, as returned by the {@link ResponseExtractor}
	 * @since 6.0
	 */
	@SuppressWarnings("try")
	protected <T> @Nullable T doExecute(URI url, @Nullable String uriTemplate, @Nullable HttpMethod method, @Nullable RequestCallback requestCallback,
			@Nullable ResponseExtractor<T> responseExtractor) throws RestClientException {

		Assert.notNull(url, "url is required");
		Assert.notNull(method, "HttpMethod is required");
		ClientHttpRequest request;
		try {
			request = createRequest(url, method);
		}
		catch (IOException ex) {
			throw createResourceAccessException(url, method, ex);
		}

		ClientRequestObservationContext observationContext = new ClientRequestObservationContext(request);
		observationContext.setUriTemplate(uriTemplate);
		Observation observation = ClientHttpObservationDocumentation.HTTP_CLIENT_EXCHANGES.observation(
				this.observationConvention, DEFAULT_OBSERVATION_CONVENTION,
				() -> observationContext, this.observationRegistry).start();
		ClientHttpResponse response = null;
		try (Observation.Scope scope = observation.openScope()){
			if (requestCallback != null) {
				requestCallback.doWithRequest(request);
			}
			response = request.execute();
			observationContext.setResponse(response);
			handleResponse(url, method, response);
			return (responseExtractor != null ? responseExtractor.extractData(response) : null);
		}
		catch (IOException ex) {
			ResourceAccessException accessEx = createResourceAccessException(url, method, ex);
			observation.error(accessEx);
			throw accessEx;
		}
		catch (Throwable ex) {
			observation.error(ex);
			throw ex;
		}
		finally {
			if (response != null) {
				response.close();
			}
			observation.stop();
		}
	}

	private static ResourceAccessException createResourceAccessException(URI url, HttpMethod method, IOException ex) {
		String resource = url.toString();
		resource = (url.getRawQuery() != null ? resource.substring(0, resource.indexOf('?')) : resource);
		return new ResourceAccessException("I/O error on " + method.name() +
				" request for \"" + resource + "\": " + ex.getMessage(), ex);
	}

	/**
	 * Handle the given response, performing appropriate logging and
	 * invoking the {@link ResponseErrorHandler} if necessary.
	 * <p>Can be overridden in subclasses.
	 * @param url the fully-expanded URL to connect to
	 * @param method the HTTP method to execute (GET, POST, etc.)
	 * @param response the resulting {@link ClientHttpResponse}
	 * @throws IOException if propagated from {@link ResponseErrorHandler}
	 * @since 4.1.6
	 * @see #setErrorHandler
	 */
	protected void handleResponse(URI url, HttpMethod method, ClientHttpResponse response) throws IOException {
		ResponseErrorHandler errorHandler = getErrorHandler();
		boolean hasError = errorHandler.hasError(response);
		if (logger.isDebugEnabled()) {
			try {
				HttpStatusCode statusCode = response.getStatusCode();
				logger.debug("Response " + statusCode);
			}
			catch (IOException ex) {
				logger.debug("Failed to obtain response status code", ex);
			}
		}
		if (hasError) {
			errorHandler.handleError(url, method, response);
		}
	}

	/**
	 * Return a {@code RequestCallback} that sets the request {@code Accept}
	 * header based on the given response type, cross-checked against the
	 * configured message converters.
	 */
	public <T> RequestCallback acceptHeaderRequestCallback(Class<T> responseType) {
		return new AcceptHeaderRequestCallback(responseType);
	}

	/**
	 * Return a {@code RequestCallback} implementation that writes the given
	 * object to the request stream.
	 */
	public <T> RequestCallback httpEntityCallback(@Nullable Object requestBody) {
		return new HttpEntityRequestCallback(requestBody);
	}

	/**
	 * Return a {@code RequestCallback} implementation that:
	 * <ol>
	 * <li>Sets the request {@code Accept} header based on the given response
	 * type, cross-checked against the configured message converters.
	 * <li>Writes the given object to the request stream.
	 * </ol>
	 */
	public <T> RequestCallback httpEntityCallback(@Nullable Object requestBody, Type responseType) {
		return new HttpEntityRequestCallback(requestBody, responseType);
	}

	/**
	 * Return a {@code ResponseExtractor} that prepares a {@link ResponseEntity}.
	 */
	public <T> ResponseExtractor<ResponseEntity<T>> responseEntityExtractor(Type responseType) {
		return new ResponseEntityResponseExtractor<>(responseType);
	}

	/**
	 * Return a response extractor for {@link HttpHeaders}.
	 */
	protected ResponseExtractor<HttpHeaders> headersExtractor() {
		return this.headersExtractor;
	}

	private static <T> T nonNull(@Nullable T result) {
		Assert.state(result != null, "No result");
		return result;
	}


	/**
	 * Request callback implementation that prepares the request's accept headers.
	 */
	private class AcceptHeaderRequestCallback implements RequestCallback {

		private final @Nullable Type responseType;

		public AcceptHeaderRequestCallback(@Nullable Type responseType) {
			this.responseType = responseType;
		}

		@Override
		public void doWithRequest(ClientHttpRequest request) throws IOException {
			if (this.responseType != null) {
				List<MediaType> allSupportedMediaTypes = getMessageConverters().stream()
						.filter(converter -> canReadResponse(this.responseType, converter))
						.flatMap((HttpMessageConverter<?> converter) -> getSupportedMediaTypes(this.responseType, converter))
						.distinct()
						.collect(Collectors.toList());
				MimeTypeUtils.sortBySpecificity(allSupportedMediaTypes);
				if (logger.isDebugEnabled()) {
					logger.debug("Accept=" + allSupportedMediaTypes);
				}
				request.getHeaders().setAccept(allSupportedMediaTypes);
			}
		}

		private boolean canReadResponse(Type responseType, HttpMessageConverter<?> converter) {
			if (converter instanceof GenericHttpMessageConverter<?> genericConverter) {
				return genericConverter.canRead(responseType, null, null);
			}
			else if (converter instanceof SmartHttpMessageConverter<?> smartConverter) {
				return smartConverter.canRead(ResolvableType.forType(responseType), null);
			}
			else if (responseType instanceof Class<?> responseClass) {
				return converter.canRead(responseClass, null);
			}
			return false;
		}

		private Stream<MediaType> getSupportedMediaTypes(Type type, HttpMessageConverter<?> converter) {
			Type rawType = (type instanceof ParameterizedType parameterizedType ? parameterizedType.getRawType() : type);
			Class<?> clazz = (rawType instanceof Class<?> rawClass ? rawClass : null);
			return (clazz != null ? converter.getSupportedMediaTypes(clazz) : converter.getSupportedMediaTypes())
					.stream()
					.map(mediaType -> {
						if (mediaType.getCharset() != null) {
							return new MediaType(mediaType.getType(), mediaType.getSubtype());
						}
						return mediaType;
					});
		}
	}


	/**
	 * Request callback implementation that writes the given object to the request stream.
	 */
	private class HttpEntityRequestCallback extends AcceptHeaderRequestCallback {

		private final HttpEntity<?> requestEntity;

		public HttpEntityRequestCallback(@Nullable Object requestBody) {
			this(requestBody, null);
		}

		public HttpEntityRequestCallback(@Nullable Object requestBody, @Nullable Type responseType) {
			super(responseType);
			if (requestBody instanceof HttpEntity<?> httpEntity) {
				this.requestEntity = httpEntity;
			}
			else if (requestBody != null) {
				this.requestEntity = new HttpEntity<>(requestBody);
			}
			else {
				this.requestEntity = HttpEntity.EMPTY;
			}
		}

		@Override
		@SuppressWarnings({"rawtypes", "unchecked"})
		public void doWithRequest(ClientHttpRequest httpRequest) throws IOException {
			super.doWithRequest(httpRequest);
			Object requestBody = this.requestEntity.getBody();
			if (requestBody == null) {
				HttpHeaders httpHeaders = httpRequest.getHeaders();
				HttpHeaders requestHeaders = this.requestEntity.getHeaders();
				if (!requestHeaders.isEmpty()) {
					requestHeaders.forEach((key, values) -> httpHeaders.put(key, new ArrayList<>(values)));
				}
				if (httpHeaders.getContentLength() < 0) {
					httpHeaders.setContentLength(0L);
				}
			}
			else {
				Class<?> requestBodyClass = requestBody.getClass();
				// The following pattern variable cannot be named "requestEntity" due to lacking
				// support in Checkstyle: https://github.com/checkstyle/checkstyle/issues/10969
				Type requestBodyType = (this.requestEntity instanceof RequestEntity<?> _requestEntity ?
						_requestEntity.getType() : requestBodyClass);
				HttpHeaders httpHeaders = httpRequest.getHeaders();
				HttpHeaders requestHeaders = this.requestEntity.getHeaders();
				MediaType requestContentType = requestHeaders.getContentType();
				for (HttpMessageConverter<?> messageConverter : getMessageConverters()) {
					if (messageConverter instanceof GenericHttpMessageConverter genericConverter) {
						if (genericConverter.canWrite(requestBodyType, requestBodyClass, requestContentType)) {
							if (!requestHeaders.isEmpty()) {
								requestHeaders.forEach((key, values) -> httpHeaders.put(key, new ArrayList<>(values)));
							}
							logBody(requestBody, requestContentType, genericConverter);
							genericConverter.write(requestBody, requestBodyType, requestContentType, httpRequest);
							return;
						}
					}
					else if (messageConverter instanceof SmartHttpMessageConverter smartConverter) {
						ResolvableType resolvableType = ResolvableType.forType(requestBodyType);
						if (smartConverter.canWrite(resolvableType, requestBodyClass, requestContentType)) {
							if (!requestHeaders.isEmpty()) {
								requestHeaders.forEach((key, values) -> httpHeaders.put(key, new ArrayList<>(values)));
							}
							logBody(requestBody, requestContentType, smartConverter);
							smartConverter.write(requestBody, resolvableType, requestContentType, httpRequest, null);
							return;
						}
					}
					else if (messageConverter.canWrite(requestBodyClass, requestContentType)) {
						if (!requestHeaders.isEmpty()) {
							requestHeaders.forEach((key, values) -> httpHeaders.put(key, new ArrayList<>(values)));
						}
						logBody(requestBody, requestContentType, messageConverter);
						((HttpMessageConverter<Object>) messageConverter).write(
								requestBody, requestContentType, httpRequest);
						return;
					}
				}
				String message = "No HttpMessageConverter for " + requestBodyClass.getName();
				if (requestContentType != null) {
					message += " and content type \"" + requestContentType + "\"";
				}
				throw new RestClientException(message);
			}
		}

		private void logBody(Object body, @Nullable MediaType mediaType, HttpMessageConverter<?> converter) {
			if (logger.isDebugEnabled()) {
				if (mediaType != null) {
					logger.debug("Writing [" + body + "] as \"" + mediaType + "\"");
				}
				else {
					logger.debug("Writing [" + body + "] with " + converter.getClass().getName());
				}
			}
		}
	}


	/**
	 * Response extractor for {@link HttpEntity}.
	 */
	private class ResponseEntityResponseExtractor<T> implements ResponseExtractor<ResponseEntity<T>> {

		private final @Nullable HttpMessageConverterExtractor<T> delegate;

		public ResponseEntityResponseExtractor(@Nullable Type responseType) {
			if (responseType != null && Void.class != responseType) {
				this.delegate = new HttpMessageConverterExtractor<>(responseType, getMessageConverters(), logger);
			}
			else {
				this.delegate = null;
			}
		}

		@Override
		public ResponseEntity<T> extractData(ClientHttpResponse response) throws IOException {
			if (this.delegate != null) {
				T body = this.delegate.extractData(response);
				return ResponseEntity.status(response.getStatusCode()).headers(response.getHeaders()).body(body);
			}
			else {
				return ResponseEntity.status(response.getStatusCode()).headers(response.getHeaders()).build();
			}
		}
	}


	/**
	 * Response extractor that extracts the response {@link HttpHeaders}.
	 */
	private static class HeadersExtractor implements ResponseExtractor<HttpHeaders> {

		@Override
		public HttpHeaders extractData(ClientHttpResponse response) {
			return response.getHeaders();
		}
	}

}<|MERGE_RESOLUTION|>--- conflicted
+++ resolved
@@ -204,13 +204,6 @@
 			this.messageConverters.add(new KotlinSerializationProtobufHttpMessageConverter());
 		}
 
-<<<<<<< HEAD
-=======
-		if (kotlinSerializationJsonPresent) {
-			this.messageConverters.add(new KotlinSerializationJsonHttpMessageConverter());
-		}
-
->>>>>>> 2ee7a8e7
 		if (jackson2Present) {
 			this.messageConverters.add(new MappingJackson2HttpMessageConverter());
 		}
