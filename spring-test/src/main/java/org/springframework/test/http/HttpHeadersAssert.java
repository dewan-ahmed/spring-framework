--- conflicted
+++ resolved
@@ -86,7 +86,7 @@
 	 */
 	public HttpHeadersAssert containsOnlyHeaders(String... names) {
 		this.namesAssert
-				.as("check headers contains only HTTP headers '%s'", Arrays.toString(names))
+				.as("check headers contain only HTTP headers '%s'", Arrays.toString(names))
 				.containsOnly(names);
 		return this.myself;
 	}
@@ -98,7 +98,7 @@
 	 */
 	public HttpHeadersAssert doesNotContainHeader(String name) {
 		this.namesAssert
-				.as("check headers does not contain HTTP header '%s'", name)
+				.as("check headers do not contain HTTP header '%s'", name)
 				.doesNotContain(name);
 		return this.myself;
 	}
@@ -111,7 +111,7 @@
 	 */
 	public HttpHeadersAssert doesNotContainHeaders(String... names) {
 		this.namesAssert
-				.as("check headers does not contain HTTP headers '%s'", Arrays.toString(names))
+				.as("check headers do not contain HTTP headers '%s'", Arrays.toString(names))
 				.doesNotContain(names);
 		return this.myself;
 	}
@@ -119,28 +119,24 @@
 	/**
 	 * Verify that the actual HTTP headers contain a header with the given
 	 * {@code name} that satisfies the given {@code valueRequirements}.
-	 * @param name the name of an HTTP header that should not be present
+	 * @param name the name of the header
 	 * @param valueRequirements the group of assertions to run against the
 	 * values of the header with the given name
+	 * @since 7.0
 	 */
 	@SuppressWarnings("unchecked")
 	public HttpHeadersAssert hasHeaderSatisfying(String name, Consumer<List<String>> valueRequirements) {
 		containsHeader(name);
 		Assertions.assertThat(this.actual.get(name))
-				.as("check primary value for HTTP header '%s'", name)
+				.as("check all values for HTTP header '%s'", name)
 				.satisfies(values -> valueRequirements.accept((List<String>) values));
 		return this.myself;
 	}
 
 	/**
 	 * Verify that the actual HTTP headers contain a header with the given
-<<<<<<< HEAD
 	 * {@code name} and {@link String} primary {@code value}.
-	 * @param name the name of the cookie
-=======
-	 * {@code name} and {@link String} {@code value}.
-	 * @param name the name of the header
->>>>>>> cecebd0e
+	 * @param name the name of the header
 	 * @param value the expected value of the header
 	 */
 	public HttpHeadersAssert hasValue(String name, String value) {
@@ -153,13 +149,8 @@
 
 	/**
 	 * Verify that the actual HTTP headers contain a header with the given
-<<<<<<< HEAD
-	 * {@code name} and {@link Long} primary {@code value}.
-	 * @param name the name of the cookie
-=======
-	 * {@code name} and {@code long} {@code value}.
-	 * @param name the name of the header
->>>>>>> cecebd0e
+	 * {@code name} and {@code long} primary {@code value}.
+	 * @param name the name of the header
 	 * @param value the expected value of the header
 	 */
 	public HttpHeadersAssert hasValue(String name, long value) {
@@ -172,13 +163,8 @@
 
 	/**
 	 * Verify that the actual HTTP headers contain a header with the given
-<<<<<<< HEAD
 	 * {@code name} and {@link Instant} primary {@code value}.
-	 * @param name the name of the cookie
-=======
-	 * {@code name} and {@link Instant} {@code value}.
-	 * @param name the name of the header
->>>>>>> cecebd0e
+	 * @param name the name of the header
 	 * @param value the expected value of the header
 	 */
 	public HttpHeadersAssert hasValue(String name, Instant value) {
@@ -193,7 +179,7 @@
 	 * Verify that the actual HTTP headers contain a header with the given
 	 * {@code name} and {@link String} primary {@code value}.
 	 * <p>This assertion fails if the header has secondary values.
-	 * @param name the name of the cookie
+	 * @param name the name of the header
 	 * @param value the expected only value of the header
 	 * @since 7.0
 	 */
@@ -204,9 +190,9 @@
 
 	/**
 	 * Verify that the actual HTTP headers contain a header with the given
-	 * {@code name} and {@link Long} primary {@code value}.
+	 * {@code name} and {@code long} primary {@code value}.
 	 * <p>This assertion fails if the header has secondary values.
-	 * @param name the name of the cookie
+	 * @param name the name of the header
 	 * @param value the expected value of the header
 	 * @since 7.0
 	 */
@@ -219,7 +205,7 @@
 	 * Verify that the actual HTTP headers contain a header with the given
 	 * {@code name} and {@link Instant} primary {@code value}.
 	 * <p>This assertion fails if the header has secondary values.
-	 * @param name the name of the cookie
+	 * @param name the name of the header
 	 * @param value the expected value of the header
 	 * @since 7.0
 	 */
@@ -280,7 +266,7 @@
 	}
 
 	/**
-	 * Verify that there is exactly {@code expected} headers present, when
+	 * Verify that there are exactly {@code expected} headers present, when
 	 * considering header names in a case-insensitive manner.
 	 * @param expected the expected number of headers
 	 */
@@ -308,11 +294,13 @@
 	private HttpHeadersAssert doesNotHaveSecondaryValues(String name) {
 		containsHeader(name);
 		List<String> values = this.actual.get(name);
-		int size = (values != null) ? values.size() : 0;
-		Assertions.assertThat(size)
-				.withFailMessage("Expected HTTP header '%s' to be present " +
-						"without secondary values, but found <%s> secondary values", name, size - 1)
-				.isOne();
+		if (values != null && !values.isEmpty()) {
+			int size = values.size();
+			Assertions.assertThat(size)
+					.withFailMessage("Expected HTTP header '%s' to be present " +
+							"without secondary values, but found <%s> secondary value(s)", name, size - 1)
+					.isOne();
+		}
 		return this.myself;
 	}
 
