/*
 * Copyright 2002-present the original author or authors.
 *
 * Licensed under the Apache License, Version 2.0 (the "License");
 * you may not use this file except in compliance with the License.
 * You may obtain a copy of the License at
 *
 *      https://www.apache.org/licenses/LICENSE-2.0
 *
 * Unless required by applicable law or agreed to in writing, software
 * distributed under the License is distributed on an "AS IS" BASIS,
 * WITHOUT WARRANTIES OR CONDITIONS OF ANY KIND, either express or implied.
 * See the License for the specific language governing permissions and
 * limitations under the License.
 */

package org.springframework.jdbc.core.metadata;

import java.sql.DatabaseMetaData;
import java.sql.ResultSet;
import java.sql.SQLException;
import java.sql.Types;
import java.util.ArrayList;
import java.util.Arrays;
import java.util.HashMap;
import java.util.List;
import java.util.Locale;
import java.util.Map;

import org.apache.commons.logging.Log;
import org.apache.commons.logging.LogFactory;
import org.jspecify.annotations.Nullable;

import org.springframework.dao.DataAccessResourceFailureException;
import org.springframework.jdbc.support.JdbcUtils;

/**
 * A generic implementation of the {@link TableMetaDataProvider} interface
 * which should provide enough features for all supported databases.
 *
 * @author Thomas Risberg
 * @author Juergen Hoeller
 * @author Sam Brannen
 * @since 2.5
 */
public class GenericTableMetaDataProvider implements TableMetaDataProvider {

	/** Logger available to subclasses. */
	protected static final Log logger = LogFactory.getLog(TableMetaDataProvider.class);

	/** Database products we know not supporting the use of a String[] for generated keys. */
	private static final List<String> productsNotSupportingGeneratedKeysColumnNameArray =
			Arrays.asList("Apache Derby", "HSQL Database Engine");


	/** The name of the user currently connected. */
	private final @Nullable String userName;

	/** The version of the database. */
	private @Nullable String databaseVersion;

	/** Indicates whether column meta-data has been used. */
	private boolean tableColumnMetaDataUsed = false;

	/** Indicates whether generated keys retrieval is supported. */
	private boolean getGeneratedKeysSupported = true;

	/** Indicates whether the use of a String[] for generated keys is supported. */
	private boolean generatedKeysColumnNameArraySupported = true;

	/** Indicates whether the identifiers are uppercased. */
	private boolean storesUpperCaseIdentifiers = true;

	/** Indicates whether the identifiers are lowercased. */
	private boolean storesLowerCaseIdentifiers = false;

	/** The string used to quote SQL identifiers. */
	private String identifierQuoteString = " ";

	/** Collection of TableParameterMetaData objects. */
	private final List<TableParameterMetaData> tableParameterMetaData = new ArrayList<>();


	/**
	 * Constructor used to initialize with provided database meta-data.
	 * @param databaseMetaData meta-data to be used
	 */
	protected GenericTableMetaDataProvider(DatabaseMetaData databaseMetaData) throws SQLException {
		this.userName = databaseMetaData.getUserName();
	}


	@Override
	public void initializeWithMetaData(DatabaseMetaData databaseMetaData) throws SQLException {
		try {
			if (databaseMetaData.supportsGetGeneratedKeys()) {
				logger.debug("GetGeneratedKeys is supported");
				setGetGeneratedKeysSupported(true);
			}
			else {
				logger.debug("GetGeneratedKeys is not supported");
				setGetGeneratedKeysSupported(false);
			}
		}
		catch (SQLException ex) {
			if (logger.isWarnEnabled()) {
				logger.warn("Error retrieving 'DatabaseMetaData.supportsGetGeneratedKeys': " + ex.getMessage());
			}
		}
		try {
			String databaseProductName = databaseMetaData.getDatabaseProductName();
			if (productsNotSupportingGeneratedKeysColumnNameArray.contains(databaseProductName)) {
				if (logger.isDebugEnabled()) {
					logger.debug("GeneratedKeysColumnNameArray is not supported for " + databaseProductName);
				}
				setGeneratedKeysColumnNameArraySupported(false);
			}
			else {
				if (isGetGeneratedKeysSupported()) {
					if (logger.isDebugEnabled()) {
						logger.debug("GeneratedKeysColumnNameArray is supported for " + databaseProductName);
					}
					setGeneratedKeysColumnNameArraySupported(true);
				}
				else {
					setGeneratedKeysColumnNameArraySupported(false);
				}
			}
		}
		catch (SQLException ex) {
			if (logger.isWarnEnabled()) {
				logger.warn("Error retrieving 'DatabaseMetaData.getDatabaseProductName': " + ex.getMessage());
			}
		}

		try {
			this.databaseVersion = databaseMetaData.getDatabaseProductVersion();
		}
		catch (SQLException ex) {
			if (logger.isWarnEnabled()) {
				logger.warn("Error retrieving 'DatabaseMetaData.getDatabaseProductVersion': " + ex.getMessage());
			}
		}

		try {
			setStoresUpperCaseIdentifiers(databaseMetaData.storesUpperCaseIdentifiers());
		}
		catch (SQLException ex) {
			if (logger.isWarnEnabled()) {
				logger.warn("Error retrieving 'DatabaseMetaData.storesUpperCaseIdentifiers': " + ex.getMessage());
			}
		}

		try {
			setStoresLowerCaseIdentifiers(databaseMetaData.storesLowerCaseIdentifiers());
		}
		catch (SQLException ex) {
			if (logger.isWarnEnabled()) {
				logger.warn("Error retrieving 'DatabaseMetaData.storesLowerCaseIdentifiers': " + ex.getMessage());
			}
		}

		try {
			this.identifierQuoteString = databaseMetaData.getIdentifierQuoteString();
		}
		catch (SQLException ex) {
			if (logger.isWarnEnabled()) {
				logger.warn("Error retrieving 'DatabaseMetaData.getIdentifierQuoteString': " + ex.getMessage());
			}
		}
	}

	@Override
	public void initializeWithTableColumnMetaData(DatabaseMetaData databaseMetaData, @Nullable String catalogName,
			@Nullable String schemaName, @Nullable String tableName) throws SQLException {

		this.tableColumnMetaDataUsed = true;
		locateTableAndProcessMetaData(databaseMetaData, catalogName, schemaName, tableName);
	}

	@Override
	public List<TableParameterMetaData> getTableParameterMetaData() {
		return this.tableParameterMetaData;
	}

	@Override
	public @Nullable String tableNameToUse(@Nullable String tableName) {
		return identifierNameToUse(tableName);
	}

	@Override
	public @Nullable String columnNameToUse(@Nullable String columnName) {
		return identifierNameToUse(columnName);
	}

	@Override
	public @Nullable String catalogNameToUse(@Nullable String catalogName) {
		return identifierNameToUse(catalogName);
	}

	@Override
	public @Nullable String schemaNameToUse(@Nullable String schemaName) {
		return identifierNameToUse(schemaName);
	}

	private @Nullable String identifierNameToUse(@Nullable String identifierName) {
		if (identifierName == null) {
			return null;
		}
		else if (isStoresUpperCaseIdentifiers()) {
			return identifierName.toUpperCase(Locale.ROOT);
		}
		else if (isStoresLowerCaseIdentifiers()) {
			return identifierName.toLowerCase(Locale.ROOT);
		}
		else {
			return identifierName;
		}
	}

	/**
	 * This implementation delegates to {@link #catalogNameToUse}.
	 */
	@Override
	public @Nullable String metaDataCatalogNameToUse(@Nullable String catalogName) {
		return catalogNameToUse(catalogName);
	}

	/**
	 * This implementation delegates to {@link #schemaNameToUse}.
	 * @see #getDefaultSchema()
	 */
	@Override
<<<<<<< HEAD
	public @Nullable String metaDataSchemaNameToUse(@Nullable String schemaName) {
		if (schemaName == null) {
			return schemaNameToUse(getDefaultSchema());
		}
		return schemaNameToUse(schemaName);
=======
	@Nullable
	public String metaDataSchemaNameToUse(@Nullable String schemaName) {
		return schemaNameToUse(schemaName != null ? schemaName : getDefaultSchema());
>>>>>>> 642e554c
	}

	/**
	 * Provide access to the default schema for subclasses.
	 */
	protected @Nullable String getDefaultSchema() {
		return this.userName;
	}

	/**
	 * Provide access to the version info for subclasses.
	 */
	protected @Nullable String getDatabaseVersion() {
		return this.databaseVersion;
	}

	@Override
	public boolean isTableColumnMetaDataUsed() {
		return this.tableColumnMetaDataUsed;
	}

	public void setGetGeneratedKeysSupported(boolean getGeneratedKeysSupported) {
		this.getGeneratedKeysSupported = getGeneratedKeysSupported;
	}

	@Override
	public boolean isGetGeneratedKeysSupported() {
		return this.getGeneratedKeysSupported;
	}

	@Override
	public boolean isGetGeneratedKeysSimulated(){
		return false;
	}

	@Override
	public @Nullable String getSimpleQueryForGetGeneratedKey(String tableName, String keyColumnName) {
		return null;
	}

	public void setGeneratedKeysColumnNameArraySupported(boolean generatedKeysColumnNameArraySupported) {
		this.generatedKeysColumnNameArraySupported = generatedKeysColumnNameArraySupported;
	}

	@Override
	public boolean isGeneratedKeysColumnNameArraySupported() {
		return this.generatedKeysColumnNameArraySupported;
	}

	public void setStoresUpperCaseIdentifiers(boolean storesUpperCaseIdentifiers) {
		this.storesUpperCaseIdentifiers = storesUpperCaseIdentifiers;
	}

	public boolean isStoresUpperCaseIdentifiers() {
		return this.storesUpperCaseIdentifiers;
	}

	public void setStoresLowerCaseIdentifiers(boolean storesLowerCaseIdentifiers) {
		this.storesLowerCaseIdentifiers = storesLowerCaseIdentifiers;
	}

	public boolean isStoresLowerCaseIdentifiers() {
		return this.storesLowerCaseIdentifiers;
	}

	@Override
	public String getIdentifierQuoteString() {
		return this.identifierQuoteString;
	}


	/**
	 * Method supporting the meta-data processing for a table.
	 */
	private void locateTableAndProcessMetaData(DatabaseMetaData databaseMetaData,
			@Nullable String catalogName, @Nullable String schemaName, @Nullable String tableName) {

		Map<String, TableMetaData> tableMeta = new HashMap<>();
		ResultSet tables = null;
		try {
			tables = databaseMetaData.getTables(
					catalogNameToUse(catalogName), schemaNameToUse(schemaName), tableNameToUse(tableName), null);
			while (tables != null && tables.next()) {
				TableMetaData tmd = new TableMetaData(tables.getString("TABLE_CAT"),
						tables.getString("TABLE_SCHEM"), tables.getString("TABLE_NAME"));
				if (tmd.schemaName() == null) {
					tableMeta.put(this.userName != null ? this.userName.toUpperCase(Locale.ROOT) : "", tmd);
				}
				else {
					tableMeta.put(tmd.schemaName().toUpperCase(Locale.ROOT), tmd);
				}
			}
		}
		catch (SQLException ex) {
			if (logger.isWarnEnabled()) {
				logger.warn("Error while accessing table meta-data results: " + ex.getMessage());
			}
		}
		finally {
			JdbcUtils.closeResultSet(tables);
		}

		if (tableMeta.isEmpty()) {
			if (logger.isInfoEnabled()) {
				logger.info("Unable to locate table meta-data for '" + tableName + "': column names must be provided");
			}
		}
		else {
			processTableColumns(databaseMetaData, findTableMetaData(schemaName, tableName, tableMeta));
		}
	}

	private TableMetaData findTableMetaData(@Nullable String schemaName, @Nullable String tableName,
			Map<String, TableMetaData> tableMeta) {

		if (schemaName != null) {
			TableMetaData tmd = tableMeta.get(schemaName.toUpperCase(Locale.ROOT));
			if (tmd == null) {
				throw new DataAccessResourceFailureException("Unable to locate table meta-data for '" +
						tableName + "' in the '" + schemaName + "' schema");
			}
			return tmd;
		}
		else if (tableMeta.size() == 1) {
			return tableMeta.values().iterator().next();
		}
		else {
			TableMetaData tmd = tableMeta.get(getDefaultSchema());
			if (tmd == null) {
				tmd = tableMeta.get(this.userName != null ? this.userName.toUpperCase(Locale.ROOT) : "");
			}
			if (tmd == null) {
				tmd = tableMeta.get("PUBLIC");
			}
			if (tmd == null) {
				tmd = tableMeta.get("DBO");
			}
			if (tmd == null) {
				throw new DataAccessResourceFailureException(
						"Unable to locate table meta-data for '" + tableName + "' in the default schema");
			}
			return tmd;
		}
	}

	/**
	 * Method supporting the meta-data processing for a table's columns.
	 */
	private void processTableColumns(DatabaseMetaData databaseMetaData, TableMetaData tmd) {
		ResultSet tableColumns = null;
		String metaDataCatalogName = metaDataCatalogNameToUse(tmd.catalogName());
		String metaDataSchemaName = metaDataSchemaNameToUse(tmd.schemaName());
		String metaDataTableName = tableNameToUse(tmd.tableName());
		if (logger.isDebugEnabled()) {
			logger.debug("Retrieving meta-data for " + metaDataCatalogName + '/' +
					metaDataSchemaName + '/' + metaDataTableName);
		}
		try {
			tableColumns = databaseMetaData.getColumns(
					metaDataCatalogName, metaDataSchemaName, metaDataTableName, null);
			while (tableColumns != null && tableColumns.next()) {
				String columnName = tableColumns.getString("COLUMN_NAME");
				int dataType = tableColumns.getInt("DATA_TYPE");
				if (dataType == Types.DECIMAL) {
					String typeName = tableColumns.getString("TYPE_NAME");
					int decimalDigits = tableColumns.getInt("DECIMAL_DIGITS");
					// Override a DECIMAL data type for no-decimal numerics
					// (this is for better Oracle support where there have been issues
					// using DECIMAL for certain inserts (see SPR-6912))
					if ("NUMBER".equals(typeName) && decimalDigits == 0) {
						dataType = Types.NUMERIC;
						if (logger.isDebugEnabled()) {
							logger.debug("Overriding meta-data: " + columnName + " now NUMERIC instead of DECIMAL");
						}
					}
				}
				boolean nullable = tableColumns.getBoolean("NULLABLE");
				TableParameterMetaData meta = new TableParameterMetaData(columnName, dataType, nullable);
				this.tableParameterMetaData.add(meta);
				if (logger.isDebugEnabled()) {
					logger.debug("Retrieved meta-data: '" + meta.getParameterName() + "', sqlType=" +
							meta.getSqlType() + ", nullable=" + meta.isNullable());
				}
			}
		}
		catch (SQLException ex) {
			if (logger.isWarnEnabled()) {
				logger.warn("Error while retrieving meta-data for table columns. " +
						"Consider specifying explicit column names -- for example, via SimpleJdbcInsert#usingColumns().",
						ex);
			}
			// Clear the metadata so that we don't retain a partial list of column names
			this.tableParameterMetaData.clear();
		}
		finally {
			JdbcUtils.closeResultSet(tableColumns);
		}
	}


	/**
	 * Record representing table meta-data.
	 */
	private record TableMetaData(@Nullable String catalogName, @Nullable String schemaName,
			@Nullable String tableName) {
	}

}<|MERGE_RESOLUTION|>--- conflicted
+++ resolved
@@ -231,17 +231,8 @@
 	 * @see #getDefaultSchema()
 	 */
 	@Override
-<<<<<<< HEAD
 	public @Nullable String metaDataSchemaNameToUse(@Nullable String schemaName) {
-		if (schemaName == null) {
-			return schemaNameToUse(getDefaultSchema());
-		}
-		return schemaNameToUse(schemaName);
-=======
-	@Nullable
-	public String metaDataSchemaNameToUse(@Nullable String schemaName) {
 		return schemaNameToUse(schemaName != null ? schemaName : getDefaultSchema());
->>>>>>> 642e554c
 	}
 
 	/**
